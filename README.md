# Yardstick
Yardstick is a framework for writing benchmarks. Specifically it helps with writing benchmarks for clustered 
or otherwise distributed systems.

The framework comes with a default set of probes that collect various metrics during benchmark execution. 
Probes can be turned on or off in configuration. You can use a probe for measuring throughput and latency, 
or a probe that gathers `vmstat` statistics, etc... At the end of benchmark execution, 
Yardstick automatically produces files with probe points.

See [Yardstick GridGain](https://github.com/gridgain/yardstick-gridgain) as an example of Yardstick framework usage.

## Creating Yardstick Benchmarks
There are two main interfaces that need to be implemented, `BenchmarkServer` and `BenchmarkDriver`: 

* `BenchmarkDriver` is an instance of the benchmark that performs some operation that needs to be tested. 
* `BenchmarkServer` is the remote server that the BenchmarkDriver communicates with.

You can benchmark any distributed operation with Yardstick. For example, if you want to measure message processing time 
in your application, then you can put message sending logic into `BenchmarkDriver`, and message processing logic 
to one or more remote `BenchmarkServers`.

It is as simple as this. Yardstick will measure throughput, latency, and other metrics for you automatically and 
produce nice graphs at the end.

## Running Yardstick Benchmarks
The easiest way to run benchmarks is by executing `bin/benchmark-run-all.sh` script which will automatically start 
benchmark driver and remote servers base based on the properties file passed in 
(`config/benchmark.properties` used by default):

	$ bin/benchmark-run-all.sh config/benchmark.properties
	
This script will automatically restart benchmark driver and remote servers for every benchmark configuration provided 
in `config/benchmark.properties` file.

At the end of the run, you can generate graphs by executing `bin/jfreechart-graph-gen.sh` script with folders that 
contain benchmark results.

	$ bin/jfreechart-graph-gen.sh -i results_2014-05-16_00-28-01 results_2014-05-15_18-38-14


### Starting Remote Servers
If you do not wish to run `bin/benchmark-run-all.sh` script and prefer to have more control over starting and stopping 
remote servers, you can use `benchmark-servers-start.sh` script directly.

	$ bin/benchmark-servers-start.sh config/benchmark.properties

**Remote Server Log Files** are stored in the `logs` folder.

### Starting Benchmark Driver
Again, if you do not wish to run `bin/benchmark-run-all.sh` script, you can start benchmark driver directly 
by executing `benchmark-run.sh` script.

	$ bin/benchmark-run.sh config/benchmark.properties

### Stopping Remote Servers
To stop remote servers after the benchmark is finished, you can execute `benchmark-servers-stop.sh` script.

	$ bin/benchmark-servers-stop.sh config/benchmark.properties

### Properties And Command Line Arguments

The following properties can be defined in benchmark properties file:

* `BENCHMARK_DEFAULT_PROBES` - list of default probes
* `BENCHMARK_PACKAGES` - packages where the specified benchmark is searched by reflection mechanism
* `BENCHMARK_WRITER` - probe point writer class name (by default CSV writer is used)
* `HOSTS` - comma-separated list of IP addresses where servers should be started, one server per host
* `REMOTE_USER` - SSH user for logging in to remote hosts
* `CONFIGS` - comma-separated list of benchmark run configurations which are passed to the servers and to the benchmarks

Example of `benchmark.properties` file to run 2 instances of `EchoServer`

	# List of default probes.
	BENCHMARK_DEFAULT_PROBES=ThroughputLatencyProbe

	# Packages where the specified benchmark is searched by reflection mechanism.
	BENCHMARK_PACKAGES=org.yardstick

	# Probe point writer class name.
	# BENCHMARK_WRITER=

	# Comma-separated list of remote hosts to run BenchmarkServers on.
	# If same host is specified multiple times, then benchmark server will 
	# be started on that host multiple times.
	HOSTS=localhost,localhost
	
	# Remote username.
	# REMOTE_USER=

	# Comma-separated list of benchmark driver and server configuration parameters.
	CONFIGS="\
	--localBind localhost --duration 30 -t 2 -sn EchoServer -dn EchoBenchmark,\
	--localBind localhost --duration 30 -t 4 -sn EchoServer -dn EchoBenchmark\
	"

The following properties can be defined in the benchmark configuration:

* `-cfg <path>` or `--config <path>` - framework configuration file path
* `-dn <name>` or `--driverName <name>` - driver name (required for the driver)
* `-sn <name>` or `--serverName <name>` - server name (required for the server)
* `-p <list>` or `--packages <list>` - comma separated list of packages for benchmarks
* `-pr <list>` or `--probes <list>` - comma separated list of probes for benchmarks
* `-wr <name>` or `--writer <name>` - probe point writer class name
* `-t <num>` or `--threads <num>` - thread count (set to 'cpus * 2')
* `-d <time>` or `--duration <time>` - test duration, in seconds
* `-w <time>` or `--warmup <time>` - warmup time, in seconds
* `-sh` or `--shutdown` - flag indicating whether to invoke shutdown hook or not
* `-of <path>` or `--outputFolder <path>` - output folder for benchmark results, current folder is used by default

## JFreeChart graphs
Yardstick goes with the script `jfreechart-graph-gen.sh` that builds JFreeChart graphs using probe points.

`jfreechart-graph-gen.sh` script accepts the following arguments:

* `-i <list>` or `--inputFolders <list>` - space-separated list of input folders which contains folders 
with probe results files (required)
* `-cc <num>` or `--chartColumns <num>` - number of columns that the charts are displayed in on the resulted page
* `-gm <mode>` or `--generationMode <mode>` - mode that defines the way how different benchmark runs are compared 
with each other

Generation modes:

* `STANDARD` - All benchmark results are displayed on separate graphs. Graphs are generated in the benchmark run folder.

	`bin/jfreechart-graph-gen.sh -gm STANDARD -i results_2014-05-20_03-19-21`

* `COMPARISON` - Benchmarks from multiple folders are paired together.  In this mode 2 or more results folders are compared in such way that benchmark 1 from result 1 will be compared with benchmark 1 from result 2, same for benchmark 2, 3 and so on.

    `bin/jfreechart-graph-gen.sh -gm COMPARISON -i results_2014-05-20_03-19-21 results_2014-05-20_03-20-35`

<<<<<<< HEAD
* `COMPOUND` - Benchmarks from multiple folders (space separated) are shown together on the same graph. This is default mode.

    `bin/jfreechart-graph-gen.sh -gm COMPOUND -i results_2014-05-20_03-19-21 results_2014-05-20_03-20-35`
=======
* `COMPARISON` - benchmarks from multiple folders (space-separated) are paired together

    Example: `bin/jfreechart-graph-gen.sh -i results_2014-05-20_03-19-21 results_2014-05-20_03-20-35 -gm COMPARISON`

    Output: folder `results_comparison_2014-05-20_03-19-21_2014-05-20_03-20-35` is created, it contains 
the list of folders with images and Results.html file. In this mode the first benchmark run from the first input folder 
is compared with the first benchmark run from the second input folder, the second run with the second run, etc... 
 


* `COMPOUND` - benchmarks from multiple folders (space-separated) are shown together, it's a default mode

    Example: `bin/jfreechart-graph-gen.sh -i results_2014-05-20_03-19-21 results_2014-05-20_03-20-35 -gm COMPOUND`

    Output: folder `results_compound_2014-05-20_03-19-21_2014-05-20_03-20-35` is created, it contains images with graphs 
and Results.html. All benchmarks results will be displayed on one graph
>>>>>>> 84a258fd

## Maven Install
The easiest way to get started with Yardstick in your project is to use Maven dependency management:

```xml
<dependency>
    <groupId>org.yardstick</groupId>
    <artifactId>yardstick</artifactId>
    <version>RELEASE</version>
</dependency>
```

Yardstick is shipped with scripts that run servers and drivers, these scripts can be used for your benchmarks. In order to have them, just unzip `yardstick-resources.zip` maven artifact. Also this can be done by copying and pasting the following code snippet to your benchmark project POM file (see how it's done in 
[Yardstick GridGain](https://github.com/gridgain/yardstick-gridgain)).

```xml
<build>
    <plugins>
        <plugin>
            <artifactId>maven-dependency-plugin</artifactId>
            <executions>
                <execution>
                    <id>unpack</id>
                    <phase>package</phase>
                    <goals>
                        <goal>unpack</goal>
                    </goals>
                    <configuration>
                        <artifactItems>
                            <artifactItem>
                                <groupId>org.yardstick</groupId>
                                <artifactId>yardstick</artifactId>
                                <version>RELEASE</version>
                                <type>zip</type>
                                <classifier>resources</classifier>
                                <outputDirectory>${basedir}</outputDirectory>
                            </artifactItem>
                        </artifactItems>
                    </configuration>
                </execution>
            </executions>
        </plugin>
    </plugins>
</build>
```

## Issues
Use GitHub [issues](https://github.com/gridgain/yardstick/issues) to file bugs.

## License
Yardstick is available under [Apache 2.0](http://www.apache.org/licenses/LICENSE-2.0.html) Open Source license.<|MERGE_RESOLUTION|>--- conflicted
+++ resolved
@@ -128,28 +128,9 @@
 
     `bin/jfreechart-graph-gen.sh -gm COMPARISON -i results_2014-05-20_03-19-21 results_2014-05-20_03-20-35`
 
-<<<<<<< HEAD
 * `COMPOUND` - Benchmarks from multiple folders (space separated) are shown together on the same graph. This is default mode.
 
     `bin/jfreechart-graph-gen.sh -gm COMPOUND -i results_2014-05-20_03-19-21 results_2014-05-20_03-20-35`
-=======
-* `COMPARISON` - benchmarks from multiple folders (space-separated) are paired together
-
-    Example: `bin/jfreechart-graph-gen.sh -i results_2014-05-20_03-19-21 results_2014-05-20_03-20-35 -gm COMPARISON`
-
-    Output: folder `results_comparison_2014-05-20_03-19-21_2014-05-20_03-20-35` is created, it contains 
-the list of folders with images and Results.html file. In this mode the first benchmark run from the first input folder 
-is compared with the first benchmark run from the second input folder, the second run with the second run, etc... 
- 
-
-
-* `COMPOUND` - benchmarks from multiple folders (space-separated) are shown together, it's a default mode
-
-    Example: `bin/jfreechart-graph-gen.sh -i results_2014-05-20_03-19-21 results_2014-05-20_03-20-35 -gm COMPOUND`
-
-    Output: folder `results_compound_2014-05-20_03-19-21_2014-05-20_03-20-35` is created, it contains images with graphs 
-and Results.html. All benchmarks results will be displayed on one graph
->>>>>>> 84a258fd
 
 ## Maven Install
 The easiest way to get started with Yardstick in your project is to use Maven dependency management:
